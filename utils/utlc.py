"""
Several utilities for experimenting upon utlc datasets
"""
# Standard library imports
import os
import zipfile
from tempfile import TemporaryFile

# Third-party imports
import numpy
import theano
from pylearn.datasets.utlc import load_ndarray_dataset, load_sparse_dataset

# Local imports
from auc import embed

##################################################
# Shortcuts and auxiliary functions
##################################################

floatX = theano.config.floatX

def get_constant(variable):
    """ Little hack to return the python value of a theano shared variable """
    return theano.function([],
                           variable,
                           mode=theano.compile.Mode(linker='py')
                           )()

def sharedX(value, name=None, borrow=False):
    """Transform value into a shared variable of type floatX"""
    return theano.shared(theano._asarray(value, dtype=floatX),
                         name=name,
                         borrow=borrow)

def subdict(d, keys):
    """ Create a subdictionary of d with the keys in keys """
    result = {}
    for key in keys:
        if key in d: result[key] = d[key]
    return result

def safe_update(dict_to, dict_from):
    """
    Like dict_to.update(dict_from), except don't overwrite any keys.
    """
    for key, val in dict(dict_from).iteritems():
        if key in dict_to:
            raise KeyError(key)
        dict_to[key] = val
    return dict_to

def getboth(dict1, dict2, key, default=None):
    """
    Try to retrieve key from dict1 if exists, otherwise try with dict2.
    If the key is not found in any of them, raise an exception.
    """
    try:
        return dict1[key]
    except KeyError:
        if default is None:
            return dict2[key]
        else:
            return dict2.get(key, default)

##################################################
# Datasets loading and contest facilities
##################################################

def load_data(conf):
    """
    Loads a specified dataset according to the parameters in the dictionary
    """
    print '... loading dataset'

    if conf.get('sparse', False):
        expected = [
            'normalize',
            'randomize_valid',
            'randomize_test',
            'transfer'
        ]
        data = load_sparse_dataset(conf['dataset'], **subdict(conf, expected))
    else:
        expected = [
            'normalize',
            'normalize_on_the_fly',
            'randomize_valid',
            'randomize_test',
            'transfer'
        ]
        data = load_ndarray_dataset(conf['dataset'], **subdict(conf, expected))

    # Allocate shared variables
    def shared_dataset(data_x):
        """Function that loads the dataset into shared variables"""
        if conf.get('normalize', True):
            return sharedX(data_x, borrow=True)
        else:
            return theano.shared(theano._asarray(data_x), borrow=True)

    if conf.get('normalize_on_the_fly', False) or conf.get('sparse', False):
        return data
    else:
        return map(shared_dataset, data)

def save_submission(conf, valid_repr, test_repr):
    """
    Create a submission file given a configuration dictionary and a
    representation for valid and test.
    """
    print '... creating zipfile'
    
    # Ensure the given directory is correct
    submit_dir = conf['savedir']
    if not os.path.exists(submit_dir):
        os.makedirs(submit_dir)
    elif not os.path.isdir(submit_dir):
        raise IOError('savedir %s is not a directory' % submit_dir)

    basename = os.path.join(submit_dir, conf['dataset'] + '_' + conf['expname'])
    
    # If there are too much features, outputs kernel matrices
    if (valid_repr.shape[1] > valid_repr.shape[0]):
        valid_repr = numpy.dot(valid_repr, valid_repr.T)
        test_repr = numpy.dot(test_repr, test_repr.T)

    # Quantitize data
    valid_repr = numpy.floor((valid_repr / valid_repr.max())*999)
    test_repr = numpy.floor((test_repr / test_repr.max())*999)

    # Store the representations in two temporary files
    valid_file = TemporaryFile()
    test_file = TemporaryFile()

    numpy.savetxt(valid_file, valid_repr, fmt="%.3f")
    numpy.savetxt(test_file, test_repr, fmt="%.3f")

    # Reread those files and put them together in a .zip
    valid_file.seek(0)
    test_file.seek(0)

    submission = zipfile.ZipFile(basename + ".zip", "w",
                                 compression=zipfile.ZIP_DEFLATED)
    submission.writestr(basename + '_valid.prepro', valid_file.read())
    submission.writestr(basename + '_final.prepro', test_file.read())

    submission.close()
    valid_file.close()
    test_file.close()

def create_submission(conf, transform_valid, transform_test=None, features=None):
    """
    Create a submission file given a configuration dictionary and a
    computation function.

    Note that it always reload the datasets to ensure valid & test
    are not permuted.
    """
    if transform_test is None:
        transform_test = transform_valid

    # Load the dataset, without permuting valid and test
    kwargs = subdict(conf, ['dataset', 'normalize', 'normalize_on_the_fly', 'sparse'])
    kwargs.update(randomize_valid=False, randomize_test=False)
    valid_set, test_set = load_data(kwargs)[1:3]

    # Sparse datasets are not stored as Theano shared vars.
    if not conf.get('sparse', False):
        valid_set = valid_set.get_value(borrow=True)
        test_set = test_set.get_value(borrow=True)

    # Prefilter features, if needed.
    if features is not None:
        valid_set = valid_set[:, features]
        test_set = test_set[:, features]

    # Valid and test representations
    valid_repr = transform_valid(valid_set)
    test_repr = transform_test(test_set)

    # Convert into text info
    save_submission(conf, valid_repr, test_repr)

##################################################
# Proxies for representation evaluations
##################################################

def compute_alc(valid_repr, test_repr):
    """
    Returns the ALC of the valid set VS test set
    Note: This proxy won't work in the case of transductive learning
    (This is an assumption) but it seems to be a good proxy in the
    normal case (i.e only train on training set)
    """

    # Concatenate the sets, and give different one hot labels for valid and test
    n_valid = valid_repr.shape[0]
    n_test = test_repr.shape[0]

    _labvalid = numpy.hstack((numpy.ones((n_valid, 1)),
                              numpy.zeros((n_valid, 1))))
    _labtest = numpy.hstack((numpy.zeros((n_test, 1)),
                             numpy.ones((n_test, 1))))

    dataset = numpy.vstack((valid_repr, test_repr))
    label = numpy.vstack((_labvalid, _labtest))

    print '... computing the ALC'
    return embed.score(dataset, label)


def lookup_alc(data, transform):
    valid_repr = transform(data[1].get_value(borrow=True))
    test_repr = transform(data[2].get_value(borrow=True))

<<<<<<< HEAD
    return compute_alc(valid_repr, test_repr)


def filter_labels(train, label):
    """ Filter examples of train for which we have labels """
    # Examples for which any label is set
    condition = label.get_value(borrow=True).any(axis=1)

    # Compress train and label arrays according to condition
    def aux(var):
        return var.get_value(borrow=True).compress(condition, axis=0)

    return (aux(train), aux(label))


##################################################
# Iterator object for blending datasets
##################################################

class BatchIterator(object):
    """
    Builds an iterator object that can be used to go through the minibatches
    of a dataset, with respect to the given proportions in conf
    """
    def __init__(self, dataset, set_proba, batch_size, seed=300):
        # Local shortcuts for array operations
        flo = numpy.floor
        sub = numpy.subtract
        mul = numpy.multiply
        div = numpy.divide
        mod = numpy.mod

        # Record external parameters
        self.batch_size = batch_size
        self.dataset = dataset

        # Compute maximum number of samples for one loop
        set_sizes = [get_constant(data.shape[0]) for data in dataset]
        set_batch = [float(self.batch_size) for i in xrange(3)]
        set_range = div(mul(set_proba, set_sizes), set_batch)
        set_range = map(int, numpy.ceil(set_range))

        # Upper bounds for each minibatch indexes
        set_limit = numpy.ceil(numpy.divide(set_sizes, set_batch))
        self.limit = map(int, set_limit)

        # Number of rows in the resulting union
        set_tsign = sub(set_limit, flo(div(set_sizes, set_batch)))
        set_tsize = mul(set_tsign, flo(div(set_range, set_limit)))

        l_trun = mul(flo(div(set_range, set_limit)), mod(set_sizes, set_batch))
        l_full = mul(sub(set_range, set_tsize), set_batch)

        self.length = sum(l_full) + sum(l_trun)

        # Random number generation using a permutation
        index_tab = []
        for i in xrange(3):
            index_tab.extend(repeat(i, set_range[i]))

        # Use a deterministic seed
        self.seed = seed
        rng = numpy.random.RandomState(seed=self.seed)
        self.permut = rng.permutation(index_tab)

    def __iter__(self):
        """ Generator function to iterate through all minibatches """
        counter = [0, 0, 0]
        for chosen in self.permut:
            # Retrieve minibatch from chosen set
            index = counter[chosen]
            minibatch = self.dataset[chosen].get_value(borrow=True)[
                index * self.batch_size:(index + 1) * self.batch_size
            ]
            # Increment the related counter
            counter[chosen] = (counter[chosen] + 1) % self.limit[chosen]
            # Return the computed minibatch
            yield minibatch

    def __len__(self):
        """ Return length of the weighted union """
        return self.length

    def by_index(self):
        """ Same generator as __iter__, but yield only the chosen indexes """
        counter = [0, 0, 0]
        for chosen in self.permut:
            index = counter[chosen]
            counter[chosen] = (counter[chosen] + 1) % self.limit[chosen]
            yield chosen, index

    def by_subtensor(self):
        """ Generator function to iterate through all minibatches subtensors """
        counter = [0, 0, 0]
        for chosen in self.permut:
            # Retrieve minibatch from chosen set
            index = counter[chosen]
            minibatch = self.dataset[chosen][
                index * self.batch_size:(index + 1) * self.batch_size
            ]
            # Increment the related counter
            counter[chosen] = (counter[chosen] + 1) % self.limit[chosen]
            # Return the computed minibatch
            yield minibatch


##################################################
# Miscellaneous
##################################################

def nonzero_features(data, all_subsets=True):
    """
    Get features for which there are nonzero entries in the data.

    Note: I would return a mask (bool array) here, but scipy.sparse doesn't
    appear to fully support advanced indexing.

    Parameters
    ----------
    data : list of 3 ndarray objects
        List of data matrices, each with the same number of features.
    all_subsets : bool
        If true, discard features not found in any subset; if false, discard
        features found in neither valid nor test subsets.

    Returns
    -------
    indices : ndarray object
        Indices of nonzero features.
    """

    if not all_subsets:
        data = data[1:]

    # Assumes all values are >0, which is the case for all sparse datasets.
    masks = numpy.array([subset.sum(axis=0) for subset in data]).squeeze()
    nz_feats = masks.prod(axis=0).nonzero()[0]

    return nz_feats

def blend(dataset, set_proba, **kwargs):
    """
    Randomized blending of datasets in data according to parameters in conf
    """
    iterator = BatchIterator(dataset, set_proba, 1, **kwargs)
    nrow = len(iterator)
    ncol = get_constant(dataset[0].shape[1])
    array = numpy.empty((nrow, ncol), dataset[0].dtype)
    row = 0
    for chosen, index in iterator.by_index():
        array[row] = dataset[chosen].get_value(borrow=True)[index]
        row += 1

    return sharedX(array, borrow=True)
=======
    return compute_alc(valid_repr, test_repr)
>>>>>>> f32f8eb6
<|MERGE_RESOLUTION|>--- conflicted
+++ resolved
@@ -214,161 +214,4 @@
     valid_repr = transform(data[1].get_value(borrow=True))
     test_repr = transform(data[2].get_value(borrow=True))
 
-<<<<<<< HEAD
-    return compute_alc(valid_repr, test_repr)
-
-
-def filter_labels(train, label):
-    """ Filter examples of train for which we have labels """
-    # Examples for which any label is set
-    condition = label.get_value(borrow=True).any(axis=1)
-
-    # Compress train and label arrays according to condition
-    def aux(var):
-        return var.get_value(borrow=True).compress(condition, axis=0)
-
-    return (aux(train), aux(label))
-
-
-##################################################
-# Iterator object for blending datasets
-##################################################
-
-class BatchIterator(object):
-    """
-    Builds an iterator object that can be used to go through the minibatches
-    of a dataset, with respect to the given proportions in conf
-    """
-    def __init__(self, dataset, set_proba, batch_size, seed=300):
-        # Local shortcuts for array operations
-        flo = numpy.floor
-        sub = numpy.subtract
-        mul = numpy.multiply
-        div = numpy.divide
-        mod = numpy.mod
-
-        # Record external parameters
-        self.batch_size = batch_size
-        self.dataset = dataset
-
-        # Compute maximum number of samples for one loop
-        set_sizes = [get_constant(data.shape[0]) for data in dataset]
-        set_batch = [float(self.batch_size) for i in xrange(3)]
-        set_range = div(mul(set_proba, set_sizes), set_batch)
-        set_range = map(int, numpy.ceil(set_range))
-
-        # Upper bounds for each minibatch indexes
-        set_limit = numpy.ceil(numpy.divide(set_sizes, set_batch))
-        self.limit = map(int, set_limit)
-
-        # Number of rows in the resulting union
-        set_tsign = sub(set_limit, flo(div(set_sizes, set_batch)))
-        set_tsize = mul(set_tsign, flo(div(set_range, set_limit)))
-
-        l_trun = mul(flo(div(set_range, set_limit)), mod(set_sizes, set_batch))
-        l_full = mul(sub(set_range, set_tsize), set_batch)
-
-        self.length = sum(l_full) + sum(l_trun)
-
-        # Random number generation using a permutation
-        index_tab = []
-        for i in xrange(3):
-            index_tab.extend(repeat(i, set_range[i]))
-
-        # Use a deterministic seed
-        self.seed = seed
-        rng = numpy.random.RandomState(seed=self.seed)
-        self.permut = rng.permutation(index_tab)
-
-    def __iter__(self):
-        """ Generator function to iterate through all minibatches """
-        counter = [0, 0, 0]
-        for chosen in self.permut:
-            # Retrieve minibatch from chosen set
-            index = counter[chosen]
-            minibatch = self.dataset[chosen].get_value(borrow=True)[
-                index * self.batch_size:(index + 1) * self.batch_size
-            ]
-            # Increment the related counter
-            counter[chosen] = (counter[chosen] + 1) % self.limit[chosen]
-            # Return the computed minibatch
-            yield minibatch
-
-    def __len__(self):
-        """ Return length of the weighted union """
-        return self.length
-
-    def by_index(self):
-        """ Same generator as __iter__, but yield only the chosen indexes """
-        counter = [0, 0, 0]
-        for chosen in self.permut:
-            index = counter[chosen]
-            counter[chosen] = (counter[chosen] + 1) % self.limit[chosen]
-            yield chosen, index
-
-    def by_subtensor(self):
-        """ Generator function to iterate through all minibatches subtensors """
-        counter = [0, 0, 0]
-        for chosen in self.permut:
-            # Retrieve minibatch from chosen set
-            index = counter[chosen]
-            minibatch = self.dataset[chosen][
-                index * self.batch_size:(index + 1) * self.batch_size
-            ]
-            # Increment the related counter
-            counter[chosen] = (counter[chosen] + 1) % self.limit[chosen]
-            # Return the computed minibatch
-            yield minibatch
-
-
-##################################################
-# Miscellaneous
-##################################################
-
-def nonzero_features(data, all_subsets=True):
-    """
-    Get features for which there are nonzero entries in the data.
-
-    Note: I would return a mask (bool array) here, but scipy.sparse doesn't
-    appear to fully support advanced indexing.
-
-    Parameters
-    ----------
-    data : list of 3 ndarray objects
-        List of data matrices, each with the same number of features.
-    all_subsets : bool
-        If true, discard features not found in any subset; if false, discard
-        features found in neither valid nor test subsets.
-
-    Returns
-    -------
-    indices : ndarray object
-        Indices of nonzero features.
-    """
-
-    if not all_subsets:
-        data = data[1:]
-
-    # Assumes all values are >0, which is the case for all sparse datasets.
-    masks = numpy.array([subset.sum(axis=0) for subset in data]).squeeze()
-    nz_feats = masks.prod(axis=0).nonzero()[0]
-
-    return nz_feats
-
-def blend(dataset, set_proba, **kwargs):
-    """
-    Randomized blending of datasets in data according to parameters in conf
-    """
-    iterator = BatchIterator(dataset, set_proba, 1, **kwargs)
-    nrow = len(iterator)
-    ncol = get_constant(dataset[0].shape[1])
-    array = numpy.empty((nrow, ncol), dataset[0].dtype)
-    row = 0
-    for chosen, index in iterator.by_index():
-        array[row] = dataset[chosen].get_value(borrow=True)[index]
-        row += 1
-
-    return sharedX(array, borrow=True)
-=======
-    return compute_alc(valid_repr, test_repr)
->>>>>>> f32f8eb6
+    return compute_alc(valid_repr, test_repr)