--- conflicted
+++ resolved
@@ -32,11 +32,7 @@
     RandomStreams = T.shared_randomstreams.RandomStreams
 else:
     import theano.sandbox.rng_mrg
-<<<<<<< HEAD
-    RandomStreams = T.sandbox.rng_mrg.MRG_RandomStreams
-=======
     RandomStreams = theano.sandbox.rng_mrg.MRG_RandomStreams
->>>>>>> ca887d61
 
 class NCE(Cost):
     """ Noise-Contrastive Estimation
