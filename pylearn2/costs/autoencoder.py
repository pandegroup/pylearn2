"""
.. todo::

    WRITEME
"""
from theano import tensor
import theano.sparse
from pylearn2.costs.cost import Cost, DefaultDataSpecsMixin
from theano.tensor.shared_randomstreams import RandomStreams


class GSNFriendlyCost(DefaultDataSpecsMixin, Cost):
    """
    .. todo::

        WRITEME
    """

    @staticmethod
    def cost(target, output):
        """
        .. todo::

            WRITEME
        """
        raise NotImplementedError

    def expr(self, model, data, *args, **kwargs):
        """
        .. todo::

            WRITEME
        """
        self.get_data_specs(model)[0].validate(data)
        X = data
        return self.cost(X, model.reconstruct(X))


class MeanSquaredReconstructionError(GSNFriendlyCost):
    """
    .. todo::

        WRITEME
    """

    @staticmethod
    def cost(a, b):
        """
        .. todo::

            WRITEME
        """
        return ((a - b) ** 2).sum(axis=1).mean()

class MeanBinaryCrossEntropy(GSNFriendlyCost):
    """
    .. todo::

        WRITEME
    """

    @staticmethod
    def cost(target, output):
        """
        .. todo::

            WRITEME
        """
        return tensor.nnet.binary_crossentropy(output, target).sum(axis=1).mean()

class SampledMeanBinaryCrossEntropy(DefaultDataSpecsMixin, Cost):
    """
    .. todo::

        WRITEME properly

    CE cost that goes with sparse autoencoder with L1 regularization on activations

    For theory:
    Y. Dauphin, X. Glorot, Y. Bengio. ICML2011
    Large-Scale Learning of Embeddings with Reconstruction Sampling

    Parameters
    ----------
    L1 : WRITEME
    ratio : WRITEME
    """

    def __init__(self, L1, ratio):
        self.random_stream = RandomStreams(seed=1)
        self.L1 = L1
        self.one_ratio = ratio

    def expr(self, model, data, ** kwargs):
        """
        .. todo::

            WRITEME
        """
        self.get_data_specs(model)[0].validate(data)
        X = data
        # X is theano sparse
        X_dense = theano.sparse.dense_from_sparse(X)
        noise = self.random_stream.binomial(size=X_dense.shape, n=1,
                                            prob=self.one_ratio, ndim=None)

        # a random pattern that indicates to reconstruct all the 1s and some of the 0s in X
        P = noise + X_dense
        P = theano.tensor.switch(P>0, 1, 0)
        P = tensor.cast(P, theano.config.floatX)

        # L1 penalty on activations
        reg_units = theano.tensor.abs_(model.encode(X)).sum(axis=1).mean()

        # penalty on weights, optional
        # params = model.get_params()
        # W = params[2]

        # there is a numerical problem when using
        # tensor.log(1 - model.reconstruct(X, P))
        # Pascal fixed it.
        before_activation = model.reconstruct_without_dec_acti(X, P)

        cost = ( 1 * X_dense *
                 tensor.log(tensor.log(1 + tensor.exp(-1 * before_activation))) +
                 (1 - X_dense) *
                 tensor.log(1 + tensor.log(1 + tensor.exp(before_activation)))
               )

        cost = (cost * P).sum(axis=1).mean()

        cost = cost + self.L1 * reg_units

        return cost



class SampledMeanSquaredReconstructionError(MeanSquaredReconstructionError):
    """
    mse cost that goes with sparse autoencoder with L1 regularization on activations

    For theory:
    Y. Dauphin, X. Glorot, Y. Bengio. ICML2011
    Large-Scale Learning of Embeddings with Reconstruction Sampling

    Parameters
    ----------
    L1 : WRITEME
    ratio : WRITEME
    """

    def __init__(self, L1, ratio):
        self.random_stream = RandomStreams(seed=1)
        self.L1 = L1
        self.ratio = ratio

    def expr(self, model, data, ** kwargs):
        """
        .. todo::

            WRITEME
        """
        self.get_data_specs(model)[0].validate(data)
        X = data
        # X is theano sparse
        X_dense=theano.sparse.dense_from_sparse(X)
        noise = self.random_stream.binomial(size=X_dense.shape, n=1, prob=self.ratio, ndim=None)

        # a random pattern that indicates to reconstruct all the 1s and some of the 0s in X
        P = noise + X_dense
        P = theano.tensor.switch(P>0, 1, 0)
        P = tensor.cast(P, theano.config.floatX)

        # L1 penalty on activations
        L1_units = theano.tensor.abs_(model.encode(X)).sum(axis=1).mean()

        # penalty on weights, optional
        #params = model.get_params()
        #W = params[2]
        #L1_weights = theano.tensor.abs_(W).sum()

        cost = ((model.reconstruct(X, P) - X_dense) ** 2)

        cost = (cost * P).sum(axis=1).mean()

        cost = cost + self.L1 * L1_units

        return cost


#class MeanBinaryCrossEntropyTanh(Cost):
#     def expr(self, model, data):
#        self.get_data_specs(model)[0].validate(data)
#        X = data
#        X = (X + 1) / 2.
#        return (
#            tensor.xlogx.xlogx(model.reconstruct(X)) +
#            tensor.xlogx.xlogx(1 - model.reconstruct(X))
#        ).sum(axis=1).mean()
#
#    def get_data_specs(self, model):
#        return (model.get_input_space(), model.get_input_source())


class SparseActivation(DefaultDataSpecsMixin, Cost):
    """
<<<<<<< HEAD
    Regularize on KL divergence from desired average activation of each
    hidden unit as described in Andrew Ng's CS294A Lecture Notes.
=======
    Autoencoder sparse activation cost.
    
    Regularize on KL divergence from desired average activation of each
    hidden unit as described in Andrew Ng's CS294A Lecture Notes. See
    http://www.stanford.edu/class/cs294a/sparseAutoencoder_2011new.pdf.
>>>>>>> 4881de2e

    Parameters
    ----------
    coeff : float
        Coefficient for this regularization term in the objective
        function.
    p : float
        Desired average activation of each hidden unit.
    """
    def __init__(self, coeff, p):
        self.coeff = coeff
        self.p = p

    def expr(self, model, data, **kwargs):
        """
        Calculate regularization penalty.
        """
        X = data
        p = self.p
        p_hat = tensor.abs_(model.encode(X)).mean(axis=0)
        kl = p * tensor.log(p / p_hat) + (1 - p) * \
            tensor.log((1 - p) / (1 - p_hat))
        penalty = self.coeff * kl.sum()
        penalty.name = 'sparse_activation_penalty'
        return penalty<|MERGE_RESOLUTION|>--- conflicted
+++ resolved
@@ -204,16 +204,11 @@
 
 class SparseActivation(DefaultDataSpecsMixin, Cost):
     """
-<<<<<<< HEAD
-    Regularize on KL divergence from desired average activation of each
-    hidden unit as described in Andrew Ng's CS294A Lecture Notes.
-=======
     Autoencoder sparse activation cost.
     
     Regularize on KL divergence from desired average activation of each
     hidden unit as described in Andrew Ng's CS294A Lecture Notes. See
     http://www.stanford.edu/class/cs294a/sparseAutoencoder_2011new.pdf.
->>>>>>> 4881de2e
 
     Parameters
     ----------
